# Youtube Uploader

Scripted uploads to youtube.

- upload video files from local disk or from the web.
- ratelimit upload bandwidth

## Download

Grab a [precompiled binary](https://github.com/porjo/youtubeuploader/releases)^ for Linux, Mac or Windows or build it yourself.

_^ The binaries are compressed so you need to unpack them and give them executable permissions (e.g. chmod +x)_

## Build

This project uses ['dep'](https://github.com/golang/dep) for [vendoring](https://blog.gopheracademy.com/advent-2015/vendor-folder/).

- Install Go e.g. `yum install golang` or `apt-get install golang`
- Define your Go Path e.g. `export GOPATH=$HOME/go`
- Fetch the project `go get github.com/porjo/youtubeuploader`
- run `dep ensure` in the project root
- run `go build`

## Setup

### Youtube API

Talking to the Youtube API requires oauth2 authentication. As such, you must:

1. Create an account on the [Google Developers Console](https://console.developers.google.com)
1. Register a new app there
1. Enable the Youtube API (APIs & Auth -> APIs)
1. Create Client ID (APIs & Auth -> Credentials), select 'Web application'
1. Add an 'Authorized redirect URI' of 'http://localhost:8080/oauth2callback'
1. Take note of the `Client ID` and `Client secret` values

The utility looks for `client_secrets.json` in the local directory. Create it first using the details from above:

```
{
  "installed": {
    "client_id": "xxxxxxxxxxxxxxxxxxx.apps.googleusercontent.com",
    "client_secret": "xxxxxxxxxxxxxxxxxxxxx",
    "redirect_uris": ["http://localhost:8080/oauth2callback"],
    "auth_uri": "https://accounts.google.com/o/oauth2/auth",
    "token_uri": "https://accounts.google.com/o/oauth2/token"
  }
}
```

Update `client_id` and `client_secret` to match your details

## Usage

At a minimum, just specify a filename:

```
./youtubeuploader -filename blob.mp4
```

If it is the first time you've run the utility, a browser window should popup and prompt you to provide Youtube credentials. A token will be created and stored in `request.token` file in the local directory for subsequent use. To run the utility on a headless-server, generate the token file locally first, then simply copy the token file along with `youtubeuploader` and `client_secrets.json` to the remote host.

Full list of options:
```
  -cache string
    	Token cache file (default "request.token")
  -categoryId string
    	Video category Id
  -chunksize int
    	size (in bytes) of each upload chunk. A zero value will cause all data to be uploaded in a single request (default 8388608)
  -description string
    	Video description (default "uploaded by youtubeuploader")
  -filename string
    	Filename to upload. Can be a URL
  -headlessAuth
    	set this if no browser available for the oauth authorisation step
  -limitBetween string
    	Only rate limit between these times e.g. 10:00-14:00 (local time zone)
  -metaJSON string
    	JSON file containing title,description,tags etc (optional)
  -privacy string
    	Video privacy status (default "private")
  -quiet
    	Suppress progress indicator
  -ratelimit int
    	Rate limit upload in kbps. No limit by default
  -secrets string
    	Client Secrets configuration (default "client_secrets.json")
  -tags string
    	Comma separated list of video tags
  -thumbnail string
    	Thumbnail to upload. Can be a URL
  -title string
    	Video title (default "Video Title")
  -v	show version
```
*NOTE:* When specifying a URL as the filename, the data will be streamed through the localhost (download from remote host, then upload to Youtube)


### Metadata

Video title, description etc can specified via the command line flags or via a JSON file using the `-metaJSON` flag. An example JSON file would be:

```json
{
  "title": "my test title",
  "description": "my test description",
  "tags": ["test tag1", "test tag2"],
  "privacyStatus": "private",
  "embeddable": true,
  "license": "creativeCommon",
  "publicStatsViewable": true,
<<<<<<< HEAD
  "publishAt": "2017-06-01T12:00:00.000Z",
=======
  "publishAt": "2017-06-01T12:00:00+02:00",
>>>>>>> aded4a1a
  "categoryId": "10",
  "recordingdate": "2017-05-21",
  "location": {
    "latitude": 48.8584,
    "longitude": 2.2945
  },
  "locationDescription":  "Eiffel Tower",
  "playlistIds":  ["xxxxxxxxxxxxxxxxxx", "yyyyyyyyyyyyyyyyyy"],
  "language":  "fr"
}
```
- all fields are optional. Command line flags will be used by default (where available)
- use `\n` in the description to insert newlines
- times can be provided in one of two formats: `yyyy-mm-dd` (UTC) or `yyyy-mm-ddThh:mm:ss+zz:zz`

## Alternative Oauth setup for headless clients

If you do not have access to a web browser on the host where `youtubeuploader` is installed, you may follow this oauth setup method instead:

1. Create an account on the [Google Developers Console](https://console.developers.google.com)
1. Register a new app there
1. Enable the Youtube API (APIs & Auth -> APIs)
1. Create Client ID (APIs & Auth -> Credentials), select Application Type 'Other'
1. Download the resulting credentials file, saving it as `client_secrets.json` in the `youtubeuploader` directory
1. Run `youtubeuploader` for the first time, passing the `-headlessAuth` parameter
1. Copy-and-paste the URL displayed and open that in a browser
1. Copy the resulting authorisation code and paste that into the `youtubeuploader` prompt: *"Enter authorisation code here:"*

(subsequent invocations of `youtubeuploader` do not require the `-headlessAuth` parameter)

## Credit

Based on [Go Youtube API Sample code](https://github.com/youtube/api-samples/tree/master/go)

Thanks to [github.com/tokland/youtube-upload](https://github.com/tokland/youtube-upload) for insight into how to update playlists.<|MERGE_RESOLUTION|>--- conflicted
+++ resolved
@@ -110,11 +110,7 @@
   "embeddable": true,
   "license": "creativeCommon",
   "publicStatsViewable": true,
-<<<<<<< HEAD
-  "publishAt": "2017-06-01T12:00:00.000Z",
-=======
-  "publishAt": "2017-06-01T12:00:00+02:00",
->>>>>>> aded4a1a
+  "publishAt": "2017-06-01T12:05:00+02:00",
   "categoryId": "10",
   "recordingdate": "2017-05-21",
   "location": {
